--- conflicted
+++ resolved
@@ -109,15 +109,10 @@
         suite.addTest( loader.loadTestsFromModule(testmapsatellite) )
         suite.addTest( loader.loadTestsFromModule(testmapground) )
         suite.addTest( loader.loadTestsFromModule(testbinned) )
-<<<<<<< HEAD
-        # if tidas_available:
-        #     suite.addTest( loader.loadTestsFromModule(testtidas) )
-=======
         if tidas_available:
             suite.addTest( loader.loadTestsFromModule(testtidas) )
         if spt3g_available:
             suite.addTest( loader.loadTestsFromModule(testspt3g) )
->>>>>>> de3ac277
         if libsharp_available:
             suite.addTest( loader.loadTestsFromModule(testopspysm) )
             suite.addTest( loader.loadTestsFromModule(testsmooth) )
@@ -131,19 +126,9 @@
             print("rank {} loaded test {}".format(comm.rank, name), flush=True)
 
     ret = 0
-<<<<<<< HEAD
     _ret = mpirunner.run(suite)
     if not _ret.wasSuccessful():
         ret += 1
-=======
-    with warnings.catch_warnings(record=True) as w:
-        # Cause all toast warnings to be shown.
-        warnings.simplefilter("always", UserWarning)
-        print("rank {} running suites".format(comm.rank), flush=True)
-        _ret = mpirunner.run(suite)
-        if not _ret.wasSuccessful():
-            ret += 1
->>>>>>> de3ac277
 
     finalize()
 
